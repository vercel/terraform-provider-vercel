--- conflicted
+++ resolved
@@ -110,11 +110,8 @@
 		newTeamMemberDataSource,
 		newMicrofrontendGroupDataSource,
 		newMicrofrontendGroupMembershipDataSource,
-<<<<<<< HEAD
 		newProjectRollingReleaseDataSource,
-=======
 		newDsyncGroupsDataSource,
->>>>>>> 87fce8a0
 	}
 }
 
